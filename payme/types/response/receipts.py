import typing as t
from dataclasses import dataclass


@dataclass
class Common:
    """
    The common response structure.
    """

    jsonrpc: str
    id: int

    @classmethod
    def from_dict(cls, data: t.Dict):
        """
        Prepare fields for nested dataclasses
        """
        field_values = {}
        for field in cls.__dataclass_fields__:
            field_type = cls.__dataclass_fields__[field].type
            field_data = data.get(field)

            if isinstance(field_data, dict) and issubclass(field_type, Common):
                field_values[field] = field_type.from_dict(field_data)
            else:
                field_values[field] = field_data

        return cls(**field_values)


@dataclass
class Account(Common):
    """
    The account object represents a user's banking account.
    """

    _id: str
    account_number: str
    account_name: str
    account_type: str
    bank_name: str
    currency: str
    status: str


@dataclass
class PaymentMethod(Common):
    """
    The payment method object represents a user's payment method.
    """

    name: str
    title: str
    value: str
    main: t.Optional[bool] = None


@dataclass
class Detail(Common):
    """
    The detail object represents additional details for a receipt.
    """

    discount: t.Optional[str] = None
    shipping: t.Optional[str] = None
    items: t.Optional[str] = None


# pylint: disable=C0103
@dataclass
class MerchantEpos(Common):
    """
    The merchantEpos object represents a user's ePOS.
    """

    eposId: str
    eposName: str
    eposType: str
    eposTerminalId: str


@dataclass
class Meta(Common):
    """
    The meta object represents additional metadata for a receipt.
    """

    source: t.Any = None
    owner: t.Any = None
    host: t.Any = None


@dataclass
class Merchant:
    """
    The merchant object represents a user's merchant.
    """

    _id: str
    name: str
    organization: str
    address: t.Optional[str] = None
    business_id: t.Optional[str] = None
    epos: t.Optional[MerchantEpos] = None
    restrictions: t.Optional[str] = None
    date: t.Optional[int] = None
    logo: t.Optional[str] = None
    type: t.Optional[str] = None
    terms: t.Optional[str] = None


@dataclass
class Payer(Common):
    """
    The payer object represents a user's payer.
    """

    phone: str


@dataclass
class Receipt(Common):
    """
    The receipt object represents a payment receipt.
    """

    _id: str
    create_time: int
    pay_time: int
    cancel_time: int
    state: int
    type: int
    external: bool
    operation: int
    error: t.Any = None
    description: t.Optional[str] = None
    detail: t.Optional[Detail] = None
    currency: t.Optional[int] = None
    commission: t.Optional[int] = None
    card: t.Optional[str] = None
    creator: t.Optional[str] = None
    payer: t.Optional[Payer] = None
    amount: t.Optional[t.Union[float, int]] = None
    account: t.Optional[t.List[Account]] = None
    merchant: t.Optional[Merchant] = None
    processing_id: t.Optional[str] = None
    meta: t.Optional[Meta] = None


@dataclass
class CreateResult(Common):
    """
    The result object for the create response.
    """

    receipt: Receipt


@dataclass
class CreateResponse(Common):
    """
    The create response structure.
    """

    result: CreateResult


@dataclass
class PayResponse(CreateResponse):
    """
    The pay response structure.
    """


@dataclass
class SendResult(Common):
    """
    The result object for the send response.
    """

    success: bool


@dataclass
class SendResponse(Common):
    """
    The send response structure.
    """

    result: SendResult


@dataclass
class CancelResponse(CreateResponse):
    """
    The cancel response structure.
    """


@dataclass
class CheckResult(Common):
    """
    The result object for the check response.
    """

    state: int


@dataclass
class CheckResponse(Common):
    """
    The check response structure.
    """

    result: CheckResult


@dataclass
class GetResponse(CreateResponse):
    """
    The result object for the get response.
    """


@dataclass
class GetAllResponse(Common):
    """
    The result object for the get all response.
    """
<<<<<<< HEAD
    result: list[Receipt] = None


@dataclass
class SetFiscalDataResponse(Common):
    """
    The result object for the set_fiscal_data response.
    """
    result: SendResult
=======

    result: t.Optional[t.List[Receipt]] = None
>>>>>>> bd66e3de
<|MERGE_RESOLUTION|>--- conflicted
+++ resolved
@@ -228,7 +228,6 @@
     """
     The result object for the get all response.
     """
-<<<<<<< HEAD
     result: list[Receipt] = None
 
 
@@ -237,8 +236,4 @@
     """
     The result object for the set_fiscal_data response.
     """
-    result: SendResult
-=======
-
-    result: t.Optional[t.List[Receipt]] = None
->>>>>>> bd66e3de
+    result: SendResult